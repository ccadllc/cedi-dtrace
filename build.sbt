--- conflicted
+++ resolved
@@ -6,11 +6,7 @@
 
 lazy val circeVersion = "0.12.3"
 
-<<<<<<< HEAD
 lazy val http4sVersion = "0.21.1"
-=======
-lazy val http4sVersion = "0.21.0"
->>>>>>> 94ee2365
 
 lazy val kindProjectorVersion = "0.10.3"
 
