<<<<<<< HEAD
lazy val catsEffectVersion = "1.2.0"
=======
import sbtcrossproject.crossProject

lazy val catsEffectVersion = "1.1.0"
>>>>>>> d9f8226b

lazy val catsCoreVersion = "1.5.0"

lazy val circeVersion = "0.10.1"

lazy val http4sVersion = "0.20.0-M4"

lazy val logbackVersion = "1.2.3"

lazy val slf4jVersion = "1.7.25"

lazy val sloggingVersion = "0.6.1"

lazy val commonSettings = Seq(
  githubProject := "cedi-dtrace",
  crossScalaVersions := Seq("2.12.7", "2.11.12"),
  contributors ++= Seq(
    Contributor("sbuzzard", "Steve Buzzard"),
    Contributor("mpilquist", "Michael Pilquist")
  ),
  libraryDependencies ++= Seq(
    "org.typelevel" %% "cats-core" % catsCoreVersion,
    "org.typelevel" %% "cats-effect" % catsEffectVersion
  ) ++ (CrossVersion.partialVersion(scalaVersion.value) match {
    case Some((2, v)) if v >= 13 => Seq(
      "org.scalatest" %% "scalatest" % "3.0.6-SNAP5" % "test",
      "org.scalacheck" %% "scalacheck" % "1.14.0" % "test"
    )
    case _ => Seq(
      "org.scalatest" %% "scalatest" % "3.0.5" % "test",
      "org.scalacheck" %% "scalacheck" % "1.13.5" % "test"
    )
  }),
  addCompilerPlugin("org.spire-math" %% "kind-projector" % "0.9.9")
)

lazy val root = project.in(file(".")).aggregate(
  coreJVM,
  coreJS,
  loggingJVM,
  loggingJS,
  logstash,
  xb3JVM,
  xb3JS,
  moneyJVM,
  moneyJS,
  http4s
).settings(commonSettings).settings(noPublish)

lazy val core = crossProject(JVMPlatform, JSPlatform).in(file("core")).
  settings(commonSettings).
  settings(
    name := "dtrace-core",
    libraryDependencies += "org.typelevel" %% "cats-effect-laws" % catsEffectVersion % "test"
  )

lazy val coreJVM = core.jvm.enablePlugins(SbtOsgi).
  settings(buildOsgiBundle("com.ccadllc.cedi.dtrace"))

lazy val coreJS = core.js

lazy val logging = crossProject(JVMPlatform, JSPlatform).in(file("logging")).
  settings(commonSettings).settings(
    name := "dtrace-logging",
    libraryDependencies ++= Seq(
      "io.circe" %% "circe-core" % circeVersion,
      "io.circe" %% "circe-generic" % circeVersion
    )
  )

lazy val loggingJVM = logging.jvm.enablePlugins(SbtOsgi).
  settings(
    parallelExecution in Test := false,
    // TODO: This is only temporary until slogging publishes for 2.13
    // Replace this libDependencies and the two skips with just a
    // libDeps for the slogging lib
    libraryDependencies := (CrossVersion.partialVersion(scalaVersion.value) match {
      case Some((2, v)) if v >= 13 => Seq.empty
      case _ => libraryDependencies.value ++ Seq(
        "biz.enef" %% "slogging" % sloggingVersion,
        "biz.enef" %% "slogging-slf4j" % sloggingVersion,
        "org.slf4j" % "slf4j-api" % slf4jVersion,
        "ch.qos.logback" % "logback-core" % logbackVersion % "test",
        "ch.qos.logback" % "logback-classic" % logbackVersion % "test",
        "net.logstash.logback" % "logstash-logback-encoder" % "5.1" % "optional"
      )
    }),
    skip in compile := (CrossVersion.partialVersion(scalaVersion.value) match {
      case Some((2, v)) => v >= 13
      case _ => false
    }),
    skip in publish := (CrossVersion.partialVersion(scalaVersion.value) match {
      case Some((2, v)) => v >= 13
      case _ => false
    }),
    buildOsgiBundle("com.ccadllc.cedi.dtrace.logging")
  ).dependsOn(coreJVM % "compile->compile;test->test")

lazy val loggingJS = logging.js.
  settings(
    libraryDependencies ++= Seq(
      "biz.enef" %%% "slogging" % sloggingVersion,
      "biz.enef" %%% "slogging-winston" % sloggingVersion
    )
  ).dependsOn(coreJS % "compile->compile;test->test")

lazy val logstash = project.in(file("logstash")).enablePlugins(SbtOsgi).
  settings(commonSettings).
  settings(
    name := "dtrace-logstash",
    parallelExecution in Test := false,
    libraryDependencies ++= Seq(
      "org.slf4j" % "slf4j-api" % slf4jVersion,
      "net.logstash.logback" % "logstash-logback-encoder" % "5.1",
      "ch.qos.logback" % "logback-core" % logbackVersion % "test",
      "ch.qos.logback" % "logback-classic" % logbackVersion % "test"
    ),
    buildOsgiBundle("com.ccadllc.cedi.dtrace.logstash")
  ).dependsOn(coreJVM % "compile->compile;test->test")

lazy val xb3 = crossProject(JVMPlatform, JSPlatform).
  in(file("xb3")).settings(commonSettings).settings(
    name := "dtrace-xb3",
    libraryDependencies += ("org.scodec" %% "scodec-bits" % "1.1.7")
  )

lazy val xb3JVM = xb3.jvm.enablePlugins(SbtOsgi).settings(
  buildOsgiBundle("com.ccadllc.cedi.dtrace.interop.xb3")
).dependsOn(coreJVM % "compile->compile;test->test")

lazy val xb3JS = xb3.js.dependsOn(coreJS % "compile->compile;test->test")

lazy val money = crossProject(JVMPlatform, JSPlatform).
  in(file("money")).settings(commonSettings).settings(name := "dtrace-money")

lazy val moneyJVM = money.jvm.enablePlugins(SbtOsgi).settings(
  buildOsgiBundle("com.ccadllc.cedi.dtrace.interop.money")
).dependsOn(coreJVM % "compile->compile;test->test")

lazy val moneyJS = money.js.dependsOn(coreJS % "compile->compile;test->test")

lazy val http4s = project.in(file("http4s")).enablePlugins(SbtOsgi).
  settings(commonSettings).
  settings(
    name := "dtrace-http4s",
    parallelExecution in Test := false,
    // TODO: This is only temporary until http4s publishes for 2.13
    // Replace this libDependencies and the two skips with just a
    // libDeps for the two http4s libs
    libraryDependencies := (CrossVersion.partialVersion(scalaVersion.value) match {
      case Some((2, v)) if v >= 13 => Seq.empty
      case _ => libraryDependencies.value ++ Seq(
        "org.http4s" %% "http4s-core" % http4sVersion,
        "org.http4s" %% "http4s-dsl" % http4sVersion % "test"
      )
    }),
    skip in compile := (CrossVersion.partialVersion(scalaVersion.value) match {
      case Some((2, v)) => v >= 13
      case _ => false
    }),
    skip in publish := (CrossVersion.partialVersion(scalaVersion.value) match {
      case Some((2, v)) => v >= 13
      case _ => false
    }),
    buildOsgiBundle("com.ccadllc.cedi.dtrace.interop.http4s")
  ).dependsOn(coreJVM % "compile->compile;test->test", moneyJVM % "compile->test", xb3JVM % "compile->test")

lazy val readme = project.in(file("readme")).settings(commonSettings).settings(noPublish).enablePlugins(TutPlugin).settings(
  tutTargetDirectory := baseDirectory.value / ".."
).dependsOn(coreJVM, loggingJVM)<|MERGE_RESOLUTION|>--- conflicted
+++ resolved
@@ -1,10 +1,6 @@
-<<<<<<< HEAD
-lazy val catsEffectVersion = "1.2.0"
-=======
 import sbtcrossproject.crossProject
 
-lazy val catsEffectVersion = "1.1.0"
->>>>>>> d9f8226b
+lazy val catsEffectVersion = "1.2.0"
 
 lazy val catsCoreVersion = "1.5.0"
 
