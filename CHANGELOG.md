2.0.0
=====
<<<<<<< HEAD
 - Added an Elastic Common Search (ECS) compliant emitter within the logstash
   module which encodes the spans in a manner consistent with the ECS
   specification (1.0.0-beta2 revision).  The top-level `metadata` map in the
   `TraceSystem` has been replaced with a `data` structure, which separates out
   identity and metadata components of system-wide common data so that the
   `logstash` module's `EcsLogstashLogbackEmitter` can encode identity fields
   directly rather than combining them all into a metadata group.  This isn't
   specific to ECS but allows for more re-use of common ECS fields at the
   top-level.
=======
 - The `core`, `logging`, `xb3`, and `money` modules are now built for
   both the JVM and JavaScript environments. The `logging` module uses
   `biz.enef.slogging` to abstract over JVM and JavaScript-specific
   logging frameworks, with the JVM environment continuing to use
   `org.slf4j` over `ch.qos.logback` while the JavaScript environment
   uses `biz.enef.slogging-winston`.
>>>>>>> ff4abde8
 - Updated typeclasses to use cats-effect 1.0, which includes a number
   of changes, including the `Bracket` typeclass for handling finalization
   and resource cleanup. This typeclass and the `TraceT.bracket` and
   `TraceT.bracketCase` convenience methods take the place of the
   `cedi-dtrace` 1.x `bestEffortOnFinish` function. Also added `ContextShift`
   typeclass to handle shifting to a new thread pool with `shift` and to
   temporarily evaluate an effect on a thread pool and then shift back to the
   current one via `evalOn` (the use case for the latter is primarily to evalute
   a blocking effect on a dedicated thread pool to avoid possible deadlocks).
 - Removed requirement for a `TraceContext[F]` in implicit scope for
   `Concurrent` typeclass.
 - Fixed stack safety issues with TraceT instances. Previously, it was possible
   to get stack overflow exceptions with deeply nested `flatMap`, `map` and
   `attempt` invocations.
 - Added law testing of typeclass instances.
1.4.0
=====
 - Guard marker creation if debug is disabled in LogstashLogbackEmitter.
1.3.0
=====
 - Implement `ConcurrentEffect` and `Timer` typeclass
 - Fixed issue with `Effect` typeclass `runAsync` function implementation
   causing loss of trace context.
 - Added money, xb3, and http4s modules, with support for Money,
 - and X-B3 headers and generation and extraction of trace information to/from
 - headers for the http4s library.

1.1.0
=====
 - Upgraded to Circe 0.7.0

1.0.0
=====
 - Initial revision<|MERGE_RESOLUTION|>--- conflicted
+++ resolved
@@ -1,6 +1,5 @@
 2.0.0
 =====
-<<<<<<< HEAD
  - Added an Elastic Common Search (ECS) compliant emitter within the logstash
    module which encodes the spans in a manner consistent with the ECS
    specification (1.0.0-beta2 revision).  The top-level `metadata` map in the
@@ -10,14 +9,12 @@
    directly rather than combining them all into a metadata group.  This isn't
    specific to ECS but allows for more re-use of common ECS fields at the
    top-level.
-=======
  - The `core`, `logging`, `xb3`, and `money` modules are now built for
    both the JVM and JavaScript environments. The `logging` module uses
    `biz.enef.slogging` to abstract over JVM and JavaScript-specific
    logging frameworks, with the JVM environment continuing to use
    `org.slf4j` over `ch.qos.logback` while the JavaScript environment
    uses `biz.enef.slogging-winston`.
->>>>>>> ff4abde8
  - Updated typeclasses to use cats-effect 1.0, which includes a number
    of changes, including the `Bracket` typeclass for handling finalization
    and resource cleanup. This typeclass and the `TraceT.bracket` and
